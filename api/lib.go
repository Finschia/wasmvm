--- conflicted
+++ resolved
@@ -658,7 +658,6 @@
 	} else {
 		return copyAndDestroyUnmanagedVector(res), copyAndDestroyUnmanagedVector(events), copyAndDestroyUnmanagedVector(attributes), uint64(gasUsed), nil
 	}
-<<<<<<< HEAD
 }
 
 // returns: result, systemerr
@@ -679,8 +678,6 @@
 		return nil, errorWithMessage(err, errmsg)
 	}
 	return copyAndDestroyUnmanagedVector(res), nil
-=======
->>>>>>> fc45d72f
 }
 
 /**** To error module ***/
