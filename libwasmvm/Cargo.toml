[package]
name = "wasmvm"
version = "1.1.1-0.11.1"
publish = false
authors = ["LINE Plus Corporation"]
edition = "2021"
description = "Go bindings for cosmwasm contracts"
repository = "https://github.com/line/wasmvm"
license = "Apache-2.0"
readme = "README.md"
exclude = [".circleci/*", ".gitignore"]

[lib]
crate-type = ["cdylib"]

# the example is to allow us to compile a muslc static lib with the same codebase as we compile the
# normal dynamic libs (best workaround I could find to override crate-type on the command line)
[[example]]
name = "muslc"
path = "src/lib.rs"
crate-type = ["staticlib"]

# # See more keys and their definitions at https://doc.rust-lang.org/cargo/reference/manifest.html
# [badges]
# maintenance = { status = "actively-developed" }

[features]
default = []
# This feature requires Rust nightly because it depends on the unstable backtrace feature.
backtraces = []

[dependencies]
cosmwasm-std = { git = "https://github.com/line/cosmwasm", rev = "refs/pull/271/head", features = ["iterator","staking","stargate"] }
cosmwasm-vm = { git = "https://github.com/line/cosmwasm", rev = "refs/pull/271/head", features = ["iterator","staking","stargate"] }
errno = "0.2"
serde_json = "1.0"
thiserror = "1.0"
hex = "0.4"
<<<<<<< HEAD
wasmer = "2.3.0"
=======
wasmer = "2.2.1"
serde = { version = "=1.0.103", default-features = false, features = ["derive"] }

>>>>>>> 614db1c1

[dev-dependencies]
serde = { version = "1.0.103", default-features = false, features = ["derive"] }
tempfile = "3.1.0"

[build-dependencies]
cbindgen = "0.24.3"

[profile.release]
opt-level = 3
debug = false
rpath = true
lto = false
debug-assertions = false
codegen-units = 16
panic = 'unwind'
incremental = true
overflow-checks = true<|MERGE_RESOLUTION|>--- conflicted
+++ resolved
@@ -36,16 +36,10 @@
 serde_json = "1.0"
 thiserror = "1.0"
 hex = "0.4"
-<<<<<<< HEAD
 wasmer = "2.3.0"
-=======
-wasmer = "2.2.1"
 serde = { version = "=1.0.103", default-features = false, features = ["derive"] }
 
->>>>>>> 614db1c1
-
 [dev-dependencies]
-serde = { version = "1.0.103", default-features = false, features = ["derive"] }
 tempfile = "3.1.0"
 
 [build-dependencies]
