--- conflicted
+++ resolved
@@ -1,10 +1,6 @@
 [package]
 name = "wasmvm"
-<<<<<<< HEAD
 version = "1.1.1-0.11.6"
-=======
-version = "1.5.1"
->>>>>>> 512ea290
 publish = false
 authors = ["Finschia Foundation"]
 edition = "2021"
@@ -30,13 +26,8 @@
 backtraces = []
 
 [dependencies]
-<<<<<<< HEAD
-cosmwasm-std = { git = "https://github.com/Finschia/cosmwasm", branch = "feat/bump_1.5.0", features = ["iterator","staking","stargate"]}
-cosmwasm-vm = { git = "https://github.com/Finschia/cosmwasm", branch = "feat/bump_1.5.0", features = ["iterator","staking","stargate"]}
-=======
-cosmwasm-std = { git = "https://github.com/CosmWasm/cosmwasm.git", rev = "v1.5.1", features = ["staking", "stargate", "iterator"] }
-cosmwasm-vm = { git = "https://github.com/CosmWasm/cosmwasm.git", rev = "v1.5.1", features = ["staking", "stargate", "iterator"] }
->>>>>>> 512ea290
+cosmwasm-std = { git = "https://github.com/Finschia/cosmwasm", branch = "feat/bump_1.5.1", features = ["iterator","staking","stargate"]}
+cosmwasm-vm = { git = "https://github.com/Finschia/cosmwasm", branch = "feat/bump_1.5.1", features = ["iterator","staking","stargate"]}
 errno = "0.2"
 serde_json = "1.0.91"
 thiserror = "1.0.38"
