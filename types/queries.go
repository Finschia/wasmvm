--- conflicted
+++ resolved
@@ -114,11 +114,7 @@
 }
 
 // IBCQuery defines a query request from the contract into the chain.
-<<<<<<< HEAD
-// This is the counterpart of [IbcQuery](https://github.com/line/cosmwasm/blob/v0.14.0-0.4.0/packages/std/src/ibc.rs#L61-L83).
-=======
 // This is the counterpart of `IbcQuery` in https://github.com/line/cosmwasm/blob/main/packages/std/src/ibc.rs .
->>>>>>> 6e065e60
 type IBCQuery struct {
 	PortID       *PortIDQuery       `json:"port_id,omitempty"`
 	ListChannels *ListChannelsQuery `json:"list_channels,omitempty"`
@@ -134,11 +130,7 @@
 // ListChannelsQuery is an IBCQuery that lists all channels that are bound to a given port.
 // If `PortID` is unset, this list all channels bound to the contract's port.
 // Returns a `ListChannelsResponse`.
-<<<<<<< HEAD
-// This is the counterpart of [IbcQuery::ListChannels](https://github.com/line/cosmwasm/blob/v0.14.0-0.4.0/packages/std/src/ibc.rs#L70-L73).
-=======
 // This is the counterpart of `IbcQuery::ListChannels` in https://github.com/line/cosmwasm/blob/main/packages/std/src/ibc.rs .
->>>>>>> 6e065e60
 type ListChannelsQuery struct {
 	// optional argument
 	PortID string `json:"port_id,omitempty"`
